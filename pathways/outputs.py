#!/usr/bin/env python
# -*- coding: utf-8 -*-

# Simulation for evaluataion of pathways
# Copyright (C) 2018-2020 Vaclav Petras

# This program is free software; you can redistribute it and/or modify it under
# the terms of the GNU General Public License as published by the Free Software
# Foundation; either version 2 of the License, or (at your option) any later
# version.

# This program is distributed in the hope that it will be useful, but WITHOUT
# ANY WARRANTY; without even the implied warranty of MERCHANTABILITY or
# FITNESS FOR A PARTICULAR PURPOSE. See the GNU General Public License for more
# details.

# You should have received a copy of the GNU General Public License along with
# this program; if not, see https://www.gnu.org/licenses/gpl-2.0.html


"""
Various outputs for pathways simulation

.. codeauthor:: Vaclav Petras <wenzeslaus gmail com>
"""

from __future__ import print_function, division

import shutil
import weakref
import csv
import types
from functools import reduce
import operator

from .inspections import count_diseased_boxes

if not hasattr(weakref, "finalize"):
    from backports import weakref  # pylint: disable=import-error


def pretty_content(array, config=None):
    """Return string with array content nicelly visualized as unicode text

    Values evaluating to False are replaced with a flower, others with a bug.
    """
    config = config if config else {}
    flower_sign = config.get("flower", "\N{Black Florette}")
    bug_sign = config.get("bug", "\N{Bug}")
    spaces = config.get("spaces", True)
    if spaces:
        separator = " "
    else:
        separator = ""

    def replace(number):
        if number:
            return bug_sign
        else:
            return flower_sign

    pretty = [replace(i) for i in array]
    return separator.join(pretty)


# Pylint 2.4.4 does not see usage of a variables in a format string.
def pretty_header(shipment, line=None, config=None):  # pylint: disable=unused-argument
    """Return header for a shipment

    Basic info about the shipment is included and the remainining space
    in a terminal window is filled with horizonal box characters.
    (The assumption is that this will be printed in the terminal.)
    """
    config = config if config else {}
    size = 80
    if hasattr(shutil, "get_terminal_size"):
        size = shutil.get_terminal_size().columns
    if line is None:
        # We test None but not for "" to allow use of an empty string.
        line = config.get("horizontal_line", "heavy")
    if line.lower() == "heavy":
        horizontal = "\N{Box Drawings Heavy Horizontal}"
    elif line.lower() == "light":
        horizontal = "\N{Box Drawings Light Horizontal}"
    elif line == "space":
        horizontal = " "
    else:
        horizontal = line
    header = (
        "{horizontal}{horizontal} Shipment"
        " {horizontal}{horizontal}"
        " Boxes: {shipment[num_boxes]} {horizontal}{horizontal}"
        " Stems: {shipment[num_stems]} "
    ).format(**locals())
    if size > len(header):
        size = size - len(header)
    else:
        size = 0
    rule = horizontal * size  # pylint: disable=possibly-unused-variable
    return "{header}{rule}".format(**locals())


def pretty_shipment_stems(shipment, config=None):
    """Pretty-print shipment focusing on individual stems"""
    config = config if config else {}
    # pylint: disable=possibly-unused-variable
    header = pretty_header(shipment, config=config)
    body = pretty_content(shipment["stems"], config=config)
    return "{header}\n{body}".format(**locals())


def pretty_shipment_boxes(shipment, config=None):
    """Pretty-print shipment showing individual stems in boxes"""
    config = config if config else {}
    line = config.get("box_line", "|")
    spaces = config.get("spaces", True)
    if line == "pipe":
        line = "|"
    if spaces:
        separator = " {} ".format(line)
    else:
        separator = line
    # pylint: disable=possibly-unused-variable
    header = pretty_header(shipment, config=config)
    body = separator.join(
        [pretty_content(box.stems, config=config) for box in shipment["boxes"]]
    )
    return "{header}\n{body}".format(**locals())


def pretty_shipment_boxes_only(shipment, config=None):
    """Pretty-print shipment showing individual boxes"""
    config = config if config else {}
    # pylint: disable=possibly-unused-variable
    line = config.get("horizontal_line", "light")
    header = pretty_header(shipment, line=line, config=config)
    body = pretty_content(shipment["boxes"], config=config)
    return "{header}\n{body}".format(**locals())


def pretty_shipment(shipment, style, config=None):
    """Pretty-print shipment in a given style

    :param style: Style of pretty-printing (boxes, boxes_only, stems)
    """
    config = config if config else {}
    if style == "boxes":
        return pretty_shipment_boxes(shipment, config=config)
    elif style == "boxes_only":
        return pretty_shipment_boxes_only(shipment, config=config)
    elif style == "stems":
        return pretty_shipment_stems(shipment, config=config)
    else:
        raise ValueError(
            "Unknown style value for pretty printing of shipments: {pretty}".format(
                **locals()
            )
        )


class PrintReporter(object):
    """Reporter class which prints a message for each shipment"""

    # Reporter objects carry functions, but many not use any attributes.
    # pylint: disable=no-self-use,missing-function-docstring
    def true_negative(self):
        print("Inspection worked, didn't miss anything (no pest) [TN]")

    def true_positive(self):
        print("Inspection worked, found pest [TP]")

    def false_negative(self, shipment):
        print(
            "Inspection failed, missed {} boxes with pest [FN]".format(
                count_diseased_boxes(shipment)
            )
        )


class MuteReporter(object):
    """Reporter class which is completely silent"""

    # pylint: disable=no-self-use,missing-function-docstring
    def true_negative(self):
        pass

    def true_positive(self):
        pass

    def false_negative(self, shipment):
        pass


class Form280(object):
    """Creates F280 records from the simulated data"""

    def __init__(self, file, disposition_codes, separator=","):
        """Prepares file for writing

        :param file: Name of the file to write to or ``-`` (dash) for printing
        :param disposition_codes: Conversion table for output disposition codes
        :param separator: Value (field) separator for the output CSV file
        """
        self.print_to_stdout = False
        self.file = None
        if file:
            if file in ("-", "stdout", "print"):
                self.print_to_stdout = True
            else:
                self.file = open(file, "w")
                self._finalizer = weakref.finalize(self, self.file.close)
        self.codes = disposition_codes
        # selection and order of columns to output
        columns = ["REPORT_DT", "LOCATION", "ORIGIN_NM", "COMMODITY", "disposition"]

        if self.file:
            self.writer = csv.writer(
                self.file,
                delimiter=separator,
                quotechar='"',
                lineterminator="\n",
                quoting=csv.QUOTE_NONNUMERIC,
            )
            self.writer.writerow(columns)

    def disposition(self, ok, must_inspect, applied_program):
        """Get disposition code for the given parameters

        Provides defaults if the disposition code table does not contain
        a specific value.

        See :meth:`fill` for details about the parameters.
        """
        codes = self.codes
        if applied_program in ["naive_cfrp"]:
            if must_inspect:
                if ok:
                    disposition = codes.get("cfrp_inspected_ok", "OK CFRP Inspected")
                else:
                    disposition = codes.get(
                        "cfrp_inspected_pest", "Pest Found CFRP Inspected"
                    )
            else:
                disposition = codes.get("cfrp_not_inspected", "CFRP Not Inspected")
        else:
            if ok:
                disposition = codes.get("inspected_ok", "OK Inspected")
            else:
                disposition = codes.get("inspected_pest", "Pest Found")
        return disposition

    def fill(self, date, shipment, ok, must_inspect, applied_program):
        """Fill one entry in the F280 form

        :param date: Shipment or inspection date
        :param shipment: Shipment which was tested
        :param ok: True if the shipment was tested negative (no pest present)
        :param must_inspect: True if the shipment was selected for inspection
        :param apllied_program: Identifier of the program applied or None
        """
        disposition_code = self.disposition(ok, must_inspect, applied_program)
        if self.file:
            self.writer.writerow(
                [
                    date.strftime("%Y-%m-%d"),
                    shipment["port"],
                    shipment["origin"],
                    shipment["flower"],
                    disposition_code,
                ]
            )
        elif self.print_to_stdout:
            print(
                "F280: {date:%Y-%m-%d} | {shipment[port]} | {shipment[origin]}"
                " | {shipment[flower]} | {disposition_code}".format(
                    shipment, **locals()
                )
            )


class SuccessRates(object):
    """Record and accumulate success rates"""

    def __init__(self, reporter):
        """Initialize values to zero and set the reporter object"""
        self.ok = 0
        self.true_positive = 0
        self.true_negative = 0
        self.false_negative = 0
        self.reporter = reporter

    def record_success_rate(self, checked_ok, actually_ok, shipment):
        """Record testing result for one shipment

        :param checked_ok: True if the shipment tested negative on presence of pest
        :param checked_ok: True if the shipment actually does not have pest
        :param shipmemt: The shipement itself (for reporting purposes)
        """
        if checked_ok and actually_ok:
            self.true_negative += 1
            self.ok += 1
            self.reporter.true_negative()
        elif not checked_ok and not actually_ok:
            self.true_positive += 1
            self.reporter.true_positive()
        elif checked_ok and not actually_ok:
            self.false_negative += 1
            self.reporter.false_negative(shipment)
        elif not checked_ok and actually_ok:
            raise RuntimeError(
                "Inspection result is infested,"
                " but actually the shipment is not infested (programmer error)"
            )


def config_to_simplified_simulation_params(config):
    """Convert configuration into a simplified set of selected parameters"""
    sim_params = types.SimpleNamespace(
        infestation_type="",
        infestation_param="",
        pest_arrangement="",
        max_stems_per_cluster="",
        cluster_width="",
        inspection_unit="",
        within_box_pct="",
        sample_strategy="",
        sample_params="",
        selection_strategy="",
        selection_param_1="",
        selection_param_2="",
    )

    sim_params.infestation_type = config["pest"]["infestation_rate"]["distribution"]
    if sim_params.infestation_type == "fixed_value":
        sim_params.infestation_param = config["pest"]["infestation_rate"]["value"]
    elif sim_params.infestation_type == "beta":
        sim_params.infestation_param = config["pest"]["infestation_rate"]["parameters"]
    else:
        sim_params.infestation_param = None
    sim_params.pest_arrangement = config["pest"]["arrangement"]
    if sim_params.pest_arrangement == "clustered":
        sim_params.max_stems_per_cluster = config["pest"]["clustered"][
            "max_stems_per_cluster"
        ]
        sim_params.cluster_width = config["pest"]["clustered"]["parameters"][0]
    else:
        sim_params.max_stems_per_cluster = None
        sim_params.cluster_width = None
    sim_params.inspection_unit = config["inspection"]["unit"]
    sim_params.within_box_pct = config["inspection"]["within_box_pct"]
    sim_params.sample_strategy = config["inspection"]["sample_strategy"]
    if sim_params.sample_strategy == "percentage":
        sim_params.sample_params = config["inspection"]["percentage"]["proportion"]
    elif sim_params.sample_strategy == "hypergeometric":
        sim_params.sample_params = config["inspection"]["hypergeometric"][
            "detection_level"
        ]
    elif sim_params.sample_strategy == "fixed_n":
        sim_params.sample_params = config["inspection"]["fixed_n"]
    else:
        sim_params.sample_params = None
    sim_params.selection_strategy = config["inspection"]["selection_strategy"]
    if sim_params.selection_strategy == "hierarchical":
        sim_params.selection_param_1 = config["inspection"]["hierarchical"]["outer"]
        if sim_params.selection_param_1 == "interval":
            sim_params.selection_param_2 = config["inspection"]["hierarchical"][
                "interval"
            ]
    else:
        sim_params.selection_param_1 = None
        sim_params.selection_param_2 = None
    return sim_params


def print_totals_as_text(num_shipments, config, totals):
    """Prints simulation result as text"""
    sim_params = config_to_simplified_simulation_params(config)

    # "On average, inspecting {0:.0f}% of shipments.".format(
    #    100 * totals.num_inspections / float(args.num_shipments))
    print("\n")
    print("Simulation parameters:")
    print("-----------------------")
    print("shipments:\n\t Number shipments simulated: {0}".format(num_shipments))
    print(
        "\t Avg. number of boxes per shipment: {0}".format(
            round(totals.num_boxes / num_shipments)
        )
    )
    print(
        "\t Avg. number of stems per shipment: {0}".format(
            round(totals.num_stems / num_shipments)
        )
    )
    print("infestation:\n\t type: {0}".format(sim_params.infestation_type))
    if sim_params.infestation_type == "fixed_value":
        print("\t\t infestation rate: {0}".format(sim_params.infestation_param))
    elif sim_params.infestation_type == "beta":
        print(
            "\t\t infestation distribution parameters: {0}".format(
                sim_params.infestation_param
            )
        )
    print("\t pest arrangement: {0}".format(sim_params.pest_arrangement))
    if sim_params.pest_arrangement == "clustered":
        print(
            "\t\t cluster width: {0} stems\n"
            "\t\t maximum infested stems per cluster: {1} stems".format(
                sim_params.cluster_width, sim_params.max_stems_per_cluster
            )
        )
    print(
        "inspection:\n\t unit: {0}\n\t sample strategy: {1}".format(
            sim_params.inspection_unit, sim_params.sample_strategy,
        )
    )
    if sim_params.sample_strategy == "percentage":
        print("\t\t proportion: {0}".format(sim_params.sample_params))
    elif sim_params.sample_strategy == "hypergeometric":
        print("\t\t detection level: {0}".format(sim_params.sample_params))
    elif sim_params.sample_strategy == "fixed_n":
        print("\t\t sample size: {0}".format(sim_params.sample_params))
    print("\t selection strategy: {0}".format(sim_params.selection_strategy))
    if sim_params.selection_strategy == "hierarchical":
        print("\t\t box selection strategy: {0}".format(sim_params.selection_param_1))
        if sim_params.selection_param_1 == "interval":
            print(
                "\t\t box selection interval: {0}".format(sim_params.selection_param_2)
            )
    if (
        sim_params.inspection_unit in ["box", "boxes"]
        or sim_params.selection_strategy == "hierarchical"
    ):
        print(
<<<<<<< HEAD
            "\t proportion of stems inspected within box: {0}".format(
=======
            "\t minimum proportion of stems inspected within box: {0}".format(
>>>>>>> 5bc43ca9
                sim_params.within_box_pct
            )
        )
    print("\n")

    print("Simulation results:")
    print("-----------------------")
    print("Avg. % shipments slipped: {0:.2f}%".format(totals.missing))
    print("Avg. infestation rate: {0:.3f}".format(totals.true_infestation_rate))
    if totals.missed_infestation_rate is not None:
        print(
            "Avg. infestation rate of slipped shipments: {0:.3f}".format(
                totals.missed_infestation_rate
            )
        )
    if totals.intercepted_infestation_rate is not None:
        print(
            "Avg. infestation rate of intercepted shipments: {0:.3f}".format(
                totals.intercepted_infestation_rate
            )
        )
    print(
        "Avg. number of boxes opened per shipment:\n\t to completion: {0:.0f}\n"
        "\t to detection: {1:.0f}".format(
            totals.avg_boxes_opened_completion, totals.avg_boxes_opened_detection
        )
    )
    print(
        "Avg. number of stems inspected per shipment:\n\t to completion: {0:.0f}\n"
        "\t to detection: {1:.0f}".format(
            totals.avg_stems_inspected_completion, totals.avg_stems_inspected_detection
        )
    )
    print(
        "Avg. % sample completed if sample ends at detection: {0:.2f}%".format(
            totals.pct_sample_if_to_detection
        )
    )
    print(
        "Avg. % infested stems unreported if sample ends at detection: {0:.2f}%".format(
            totals.pct_pest_unreported_if_detection
        )
    )


def get_item_from_nested_dict(dictionary, keys):
    """Get value from a nested dictionary by a nested keys-value pair"""
    return reduce(operator.getitem, keys, dictionary)


def save_scenario_result_to_table(filename, results, config_columns, result_columns):
    """Save selected values for a scenario results to CSV including configuration

    The results parameter is list of tuples which is output from the run_scenarios()
    function.

    Values from configuration or results are selected by columns parameters which are
    in format key/subkey/subsubkey.
    """
    with open(filename, "w") as file:
        writer = csv.DictWriter(
            file,
            config_columns + result_columns,
            delimiter=",",
            quotechar='"',
            lineterminator="\n",
            quoting=csv.QUOTE_MINIMAL,
        )
        writer.writeheader()
        for result, config in results:
            row = {}
            for column in config_columns:
                keys = column.split("/")
                row[column] = get_item_from_nested_dict(config, keys)
            for column in result_columns:
                keys = column.split("/")
                row[column] = get_item_from_nested_dict(result.__dict__, keys)
            writer.writerow(row)<|MERGE_RESOLUTION|>--- conflicted
+++ resolved
@@ -432,11 +432,7 @@
         or sim_params.selection_strategy == "hierarchical"
     ):
         print(
-<<<<<<< HEAD
-            "\t proportion of stems inspected within box: {0}".format(
-=======
             "\t minimum proportion of stems inspected within box: {0}".format(
->>>>>>> 5bc43ca9
                 sim_params.within_box_pct
             )
         )
