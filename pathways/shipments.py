--- conflicted
+++ resolved
@@ -377,11 +377,7 @@
         indexes = np.random.choice(shipment.num_boxes, infested_boxes, replace=False)
         for index in indexes:
             shipment.boxes[index].stems.fill(1)
-<<<<<<< HEAD
         assert np.count_nonzero(shipment.boxes) == infested_boxes
-=======
-        assert np.count_nonzero(shipment["boxes"]) == infested_boxes
->>>>>>> 3eadd703
     if infestation_unit in ["stem", "stems"]:
         infested_stems = num_stems_to_infest(
             config["infestation_rate"], shipment.num_stems
@@ -389,13 +385,8 @@
         if infested_stems == 0:
             return
         indexes = np.random.choice(shipment.num_stems, infested_stems, replace=False)
-<<<<<<< HEAD
         np.put(shipment.stems, indexes, 1)
         assert np.count_nonzero(shipment.stems) == infested_stems
-=======
-        np.put(shipment["stems"], indexes, 1)
-        assert np.count_nonzero(shipment["stems"]) == infested_stems
->>>>>>> 3eadd703
 
 
 def _infested_stems_to_cluster_sizes(infested_stems, max_infested_stems_per_cluster):
@@ -406,12 +397,8 @@
     if infested_stems > max_infested_stems_per_cluster:
         # Split into n clusters so that n-1 clusters have the max size and
         # the last one has the remaining stems.
-<<<<<<< HEAD
-        # Alternative would be sth like round(infested_stems/max_infested_stems_per_cluster)
-=======
         # Alternative would be sth like:
         # round(infested_stems/max_infested_stems_per_cluster)
->>>>>>> 3eadd703
         sum_stems = 0
         cluster_sizes = []
         while sum_stems < infested_stems - max_infested_stems_per_cluster:
@@ -464,10 +451,7 @@
     there, False otherwise.
     """
     infestation_unit = config["infestation_unit"]
-<<<<<<< HEAD
     max_cluster_width = config["clustered"]["max_cluster_width"]
-=======
->>>>>>> 3eadd703
     max_infested_stems_per_cluster = config["clustered"][
         "max_infested_stems_per_cluster"
     ]
@@ -477,13 +461,7 @@
         infested_boxes = num_boxes_to_infest(config["infestation_rate"], num_boxes)
         if infested_boxes == 0:
             return
-<<<<<<< HEAD
         max_boxes_per_cluster = math.ceil(max_cluster_width / shipment.stems_per_box)
-=======
-        max_boxes_per_cluster = math.ceil(
-            max_infested_stems_per_cluster / shipment["stems_per_box"]
-        )
->>>>>>> 3eadd703
         cluster_sizes = _infested_boxes_to_cluster_sizes(
             infested_boxes, max_boxes_per_cluster
         )
@@ -509,52 +487,14 @@
         )
         cluster_indexes = []
         distribution = config["clustered"]["distribution"]
-<<<<<<< HEAD
         if distribution == "random":
             if max_cluster_width < max_infested_stems_per_cluster:
                 raise ValueError(
                     "Maximum cluster width, currently {max_cluster_width})"
-=======
-        if distribution == "gamma":
-            param1, param2 = config["clustered"]["parameters"]
-            # Set value for proportion of distribution to get range (very close but not
-            # equal to 1)
-            distribution_proportion = 0.999
-            gamma_min, gamma_max = stats.gamma.interval(
-                distribution_proportion, param1, scale=param2
-            )
-            max_width = gamma_max - gamma_min
-            if max_width < max_infested_stems_per_cluster:
-                raise ValueError(
-                    "Gamma distribution width (currently {max_width},"
-                    " determined by shape and rate parameters)"
                     " needs to be at least as large as max_infested_stems_per_cluster"
                     " (currently {max_infested_stems_per_cluster})".format(**locals())
                 )
             # cluster can't be wider/longer than the current list of stems
-            max_width = min(max_width, num_stems)
-            num_strata, cluster_strata = create_stratas_for_clusters(
-                num_stems, max_width, cluster_sizes
-            )
-            for index, cluster_size in enumerate(cluster_sizes):
-                cluster = stats.gamma.rvs(param1, scale=param2, size=cluster_size)
-                cluster_start = math.floor(
-                    (num_stems / num_strata) * cluster_strata[index]
-                )
-                cluster += cluster_start
-                cluster_indexes.extend(list(cluster))
-        elif distribution == "random":
-            max_width = config["clustered"]["parameters"][0]
-            if max_width < max_infested_stems_per_cluster:
-                raise ValueError(
-                    "First parameter of random distribution (maximum cluster width,"
-                    " currently {max_width})"
->>>>>>> 3eadd703
-                    " needs to be at least as large as max_infested_stems_per_cluster"
-                    " (currently {max_infested_stems_per_cluster})".format(**locals())
-                )
-            # cluster can't be wider/longer than the current list of stems
-<<<<<<< HEAD
             max_cluster_width = min(max_cluster_width, num_stems)
             num_strata, cluster_strata = create_stratas_for_clusters(
                 num_stems, max_cluster_width, cluster_sizes
@@ -563,14 +503,6 @@
                 cluster = np.random.choice(
                     max_cluster_width, cluster_size, replace=False
                 )
-=======
-            max_width = min(max_width, num_stems)
-            num_strata, cluster_strata = create_stratas_for_clusters(
-                num_stems, max_width, cluster_sizes
-            )
-            for index, cluster_size in enumerate(cluster_sizes):
-                cluster = np.random.choice(max_width, cluster_size, replace=False)
->>>>>>> 3eadd703
                 cluster_start = math.floor(
                     (num_stems / num_strata) * cluster_strata[index]
                 )
