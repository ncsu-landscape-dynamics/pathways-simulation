--- conflicted
+++ resolved
@@ -189,18 +189,10 @@
 class AQIMShipmentGenerator:
     """Generate a shipments based on existing AQIM records"""
 
-<<<<<<< HEAD
-    def __init__(self, quant_unit, stems_per_box, filename, separator=","):
-        self.infile = open(filename)
-        self.reader = csv.DictReader(self.infile, delimiter=separator)
-        self.stems_per_box = stems_per_box
-        self.quant_unit = quant_unit
-=======
     def __init__(self, stems_per_box, filename, separator=","):
         self.infile = open(filename)
         self.reader = csv.DictReader(self.infile, delimiter=separator)
         self.stems_per_box = stems_per_box
->>>>>>> f84974e2
 
     def generate_shipment(self):
         """Generate a new shipment"""
@@ -213,16 +205,6 @@
         pathway = record["CARGO_FORM"]
         stems_per_box = self.stems_per_box
         stems_per_box = get_stems_per_box(stems_per_box, pathway)
-<<<<<<< HEAD
-        quant_unit = self.quant_unit
-
-        if quant_unit in ["box", "boxes"]:
-            num_stems = int(record["QUANTITY"]) * stems_per_box
-        elif quant_unit in ["stem", "stems"]:
-            num_stems = int(record["QUANTITY"])
-        else:
-            raise RuntimeError("Unknown quantity unit: {quant_unit}".format(**locals()))
-=======
         unit = record["UNIT"]
 
         # Generate stems based on quantity in AQIM records.
@@ -233,7 +215,6 @@
             num_stems = int(record["QUANTITY"])
         else:
             raise RuntimeError("Unsupported quantity unit: {unit}".format(**locals()))
->>>>>>> f84974e2
 
         stems = np.zeros(num_stems, dtype=np.int)
 
@@ -254,10 +235,6 @@
             flower=record["COMMODITY_LIST"],
             num_stems=num_stems,
             stems=stems,
-<<<<<<< HEAD
-            stems_per_box=stems_per_box,
-=======
->>>>>>> f84974e2
             num_boxes=num_boxes,
             arrival_time=date,
             boxes=boxes,
@@ -287,10 +264,6 @@
         )
     elif "aqim_file" in config:
         shipment_generator = AQIMShipmentGenerator(
-<<<<<<< HEAD
-            quant_unit=config["quant_unit"],
-=======
->>>>>>> f84974e2
             stems_per_box=config["shipment"]["stems_per_box"],
             filename=config["aqim_file"],
         )
